--- conflicted
+++ resolved
@@ -94,19 +94,9 @@
 			argv + 3, NULL)) {
 			close(sock_accept);
 		} else {
-<<<<<<< HEAD
-			perror("vfork failed");
+			perror("vfork failed in " __FILE__);
 			close(sock_listen);
 			return 1;
-=======
-			close(sock_accept);
-
-			if(pid < 0) {
-				perror("vfork failed in " __FILE__);
-				close(sock_listen);
-				return 1;
-			}
->>>>>>> ef9e6b68
 		}
 	}
 	perror("accept failed in " __FILE__);
