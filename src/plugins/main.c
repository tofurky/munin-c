--- conflicted
+++ resolved
@@ -18,27 +18,9 @@
 		return fail("missing parameter");
 	if(0 != strcmp(argv[1], "listplugins"))
 		return fail("unknown parameter");
-<<<<<<< HEAD
 	if(argc > 3 || (argc > 2 &&
 				0 != strcmp(argv[2], "--include-experimental")))
 		return fail("unknown option");
-	puts(
-			"cpu\n"
-			"entropy\n"
-			"forks\n"
-			"fw_packets\n"
-			"interrupts\n"
-			"load\n"
-			"open_files\n"
-			"open_inodes\n"
-			"swap\n"
-			"threads\n"
-			"uptime");
-	if(argc > 2)
-		puts(
-				"memory\n"
-				"processes");
-=======
 
 	/* The following is focused on readability over efficiency. */
 	puts("cpu");
@@ -52,7 +34,13 @@
 	puts("swap");
 	puts("threads");
 	puts("uptime");
->>>>>>> aa318fa3
+
+	if(argc > 2) {
+		puts("memory");
+		puts("processes");
+		puts("external_");
+	}
+
 	return 0;
 }
 
