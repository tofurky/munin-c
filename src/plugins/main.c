/*
 * Copyright (C) 2008-2013 Helmut Grohne <helmut@subdivi.de> - All rights reserved.
 * Copyright (C) 2013 Steve Schnepp <steve.schnepp@pwkf.org> - All rights reserved.
 * Copyright (C) 2013 Diego Elio Petteno <flameeyes@flameeyes.eu> - All rights reserved.
 *
 * This copyrighted material is made available to anyone wishing to use,
 * modify, copy, or redistribute it subject to the terms and conditions
 * of the GNU General Public License v.2 or v.3.
 */
#include <libgen.h>
#include <string.h>
#include <stdio.h>
#include "common.h"
#include "plugins.h"

static int busybox(int argc, char **argv)
{
	if (argc < 2)
		return fail("missing parameter");
	if (0 != strcmp(argv[1], "listplugins"))
		return fail("unknown parameter");
	if (argc > 3 || (argc > 2 &&
			 0 != strcmp(argv[2], "--include-experimental")))
		return fail("unknown option");

	/* The following is focused on readability over efficiency. */
	puts("cpu");
	puts("df");
	puts("entropy");
	puts("forks");
	puts("fw_packets");
	puts("interrupts");
	puts("iostat");
	puts("load");
	puts("open_files");
	puts("open_inodes");
	puts("swap");
	puts("threads");
	puts("uptime");

	if (argc > 2) {
		puts("memory");
		puts("processes");
		puts("external_");
	}

	return 0;
}

int main(int argc, char **argv)
{
	char *progname;
	char *ext;
	progname = basename(argv[0]);
	ext = strrchr(progname, '.');
<<<<<<< HEAD
	if (ext != NULL)
		ext[0] = '\0';
	switch (*progname) {
	case 'c':
		if (!strcmp(progname, "cpu"))
			return cpu(argc, argv);
		break;
	case 'd':
		if (!strcmp(progname, "df"))
			return df(argc, argv);
		break;
	case 'e':
		if (!strcmp(progname, "entropy"))
			return entropy(argc, argv);
		if (!strncmp(progname, "external_", strlen("external_")))
			return external_(argc, argv);
		break;
	case 'f':
		if (!strcmp(progname, "forks"))
			return forks(argc, argv);
		if (!strcmp(progname, "fw_packets"))
			return fw_packets(argc, argv);
		break;
	case 'i':
		if (!strcmp(progname, "interrupts"))
			return interrupts(argc, argv);
		if (!strncmp(progname, "if_err_", strlen("if_err_")))
			return if_err_(argc, argv);
		break;
	case 'l':
		if (!strcmp(progname, "load"))
			return load(argc, argv);
		break;
	case 'm':
		if (!strcmp(progname, "memory"))
			return memory(argc, argv);
		if (!strcmp(progname, "munin-plugins-c"))
			return busybox(argc, argv);
		break;
	case 'o':
		if (!strcmp(progname, "open_files"))
			return open_files(argc, argv);
		if (!strcmp(progname, "open_inodes"))
			return open_inodes(argc, argv);
		break;
	case 'p':
		if (!strcmp(progname, "processes"))
			return processes(argc, argv);
		break;
	case 's':
		if (!strcmp(progname, "swap"))
			return swap(argc, argv);
		break;
	case 't':
		if (!strcmp(progname, "threads"))
			return threads(argc, argv);
		break;
	case 'u':
		if (!strcmp(progname, "uptime"))
			return uptime(argc, argv);
		break;
=======
	if (ext != NULL) ext[0] = '\0';
	switch(*progname) {
		case 'c':
			if(!strcmp(progname, "cpu"))
				return cpu(argc, argv);
			break;
		case 'e':
			if(!strcmp(progname, "entropy"))
				return entropy(argc, argv);
			if(!strncmp(progname, "external_", strlen("external_")))
				return external_(argc, argv);
			break;
		case 'f':
			if(!strcmp(progname, "forks"))
				return forks(argc, argv);
			if(!strcmp(progname, "fw_packets"))
				return fw_packets(argc, argv);
			break;
		case 'i':
			if(!strcmp(progname, "interrupts"))
				return interrupts(argc, argv);
			if(!strncmp(progname, "if_err_", strlen("if_err_")))
				return if_err_(argc, argv);
			if(!strcmp(progname, "iostat"))
				return iostat(argc, argv);
			break;
		case 'l':
			if(!strcmp(progname, "load"))
				return load(argc, argv);
			break;
		case 'm':
			if(!strcmp(progname, "memory"))
				return memory(argc, argv);
			if(!strcmp(progname, "munin-plugins-c"))
				return busybox(argc, argv);
			break;
		case 'o':
			if(!strcmp(progname, "open_files"))
				return open_files(argc, argv);
			if(!strcmp(progname, "open_inodes"))
				return open_inodes(argc, argv);
			break;
		case 'p':
			if(!strcmp(progname, "processes"))
				return processes(argc, argv);
			break;
		case 's':
			if(!strcmp(progname, "swap"))
				return swap(argc, argv);
			break;
		case 't':
			if(!strcmp(progname, "threads"))
				return threads(argc, argv);
			break;
		case 'u':
			if(!strcmp(progname, "uptime"))
				return uptime(argc, argv);
			break;
>>>>>>> d583a442
	}
	return fail("unknown basename");
}<|MERGE_RESOLUTION|>--- conflicted
+++ resolved
@@ -53,7 +53,6 @@
 	char *ext;
 	progname = basename(argv[0]);
 	ext = strrchr(progname, '.');
-<<<<<<< HEAD
 	if (ext != NULL)
 		ext[0] = '\0';
 	switch (*progname) {
@@ -82,6 +81,8 @@
 			return interrupts(argc, argv);
 		if (!strncmp(progname, "if_err_", strlen("if_err_")))
 			return if_err_(argc, argv);
+		if(!strcmp(progname, "iostat"))
+			return iostat(argc, argv);
 		break;
 	case 'l':
 		if (!strcmp(progname, "load"))
@@ -115,66 +116,6 @@
 		if (!strcmp(progname, "uptime"))
 			return uptime(argc, argv);
 		break;
-=======
-	if (ext != NULL) ext[0] = '\0';
-	switch(*progname) {
-		case 'c':
-			if(!strcmp(progname, "cpu"))
-				return cpu(argc, argv);
-			break;
-		case 'e':
-			if(!strcmp(progname, "entropy"))
-				return entropy(argc, argv);
-			if(!strncmp(progname, "external_", strlen("external_")))
-				return external_(argc, argv);
-			break;
-		case 'f':
-			if(!strcmp(progname, "forks"))
-				return forks(argc, argv);
-			if(!strcmp(progname, "fw_packets"))
-				return fw_packets(argc, argv);
-			break;
-		case 'i':
-			if(!strcmp(progname, "interrupts"))
-				return interrupts(argc, argv);
-			if(!strncmp(progname, "if_err_", strlen("if_err_")))
-				return if_err_(argc, argv);
-			if(!strcmp(progname, "iostat"))
-				return iostat(argc, argv);
-			break;
-		case 'l':
-			if(!strcmp(progname, "load"))
-				return load(argc, argv);
-			break;
-		case 'm':
-			if(!strcmp(progname, "memory"))
-				return memory(argc, argv);
-			if(!strcmp(progname, "munin-plugins-c"))
-				return busybox(argc, argv);
-			break;
-		case 'o':
-			if(!strcmp(progname, "open_files"))
-				return open_files(argc, argv);
-			if(!strcmp(progname, "open_inodes"))
-				return open_inodes(argc, argv);
-			break;
-		case 'p':
-			if(!strcmp(progname, "processes"))
-				return processes(argc, argv);
-			break;
-		case 's':
-			if(!strcmp(progname, "swap"))
-				return swap(argc, argv);
-			break;
-		case 't':
-			if(!strcmp(progname, "threads"))
-				return threads(argc, argv);
-			break;
-		case 'u':
-			if(!strcmp(progname, "uptime"))
-				return uptime(argc, argv);
-			break;
->>>>>>> d583a442
 	}
 	return fail("unknown basename");
 }