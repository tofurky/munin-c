#include <libgen.h>
#include <string.h>
#include <stdio.h>
#include <unistd.h>
#include <limits.h>
#include <stdlib.h>
#include <sys/types.h>
#include <sys/wait.h>
#include <dirent.h>
#include <sys/socket.h>
#include <netinet/in.h>
#include <arpa/inet.h>


char VERSION[] = "1.0.0";
const int yes = 1; 

int verbose = 0;
int extension_stripping = 0;

char* host = "";
unsigned short port = 0;
char* ip_bind_as_str = NULL;
char* plugin_dir = "plugins";
char* spoolfetch_dir = "";

int handle_connection();

static int find_plugin_with_basename(char *cmdline, char *plugin_dir, char *plugin_basename) {
       DIR* dirp = opendir(plugin_dir);
       struct dirent* dp;
       int found = 0;

       /* Empty cmdline */
       cmdline[0] = '\0';

       while ((dp = readdir(dirp)) != NULL) {
               char* plugin_filename = dp->d_name;
               int plugin_basename_len = strlen(plugin_basename);

               if (plugin_filename[0] == '.') {
                       /* No dotted plugin */
                       continue;
               }

               if (strncmp(plugin_filename, plugin_basename, plugin_basename_len) != 0) {
                       /* Does not start with base */
                       continue;
               }

               if (plugin_filename[plugin_basename_len] != '\0' && plugin_filename[plugin_basename_len] != '.') {
                       /* Does not end the string or start an extension */
                       continue;
               }

               snprintf(cmdline, LINE_MAX, "%s/%s", plugin_dir, plugin_filename);
               if (access(cmdline, X_OK) == 0) {
                       /* Found it */
                       found ++;
                       break;
               }
       }
       closedir(dirp);

       return found;
}

int main(int argc, char *argv[]) {

	int optch;
	extern int opterr;
	int optarg_len;

<<<<<<< HEAD
	char* buf;

	char format[] = "vd:h:s:p:";
=======
	char format[] = "evd:h:s:p:";
>>>>>>> fea601fe

	struct sockaddr_in server;
	struct sockaddr_in client;

	socklen_t client_len = sizeof(client);

	int sock_listen;
	int sock_accept;


	opterr = 1;

	while ((optch = getopt(argc, argv, format)) != -1)
	switch (optch) {
		case 'e':
			extension_stripping ++;
			break;
		case 'v':
			verbose ++;
			break;
		case 'd':
			optarg_len = strlen(optarg);
			plugin_dir = (char *) malloc(optarg_len + 1);
			strcpy(plugin_dir, optarg);
			break;
		case 'h':
			optarg_len = strlen(optarg);
			host = (char *) malloc(optarg_len + 1);
			strcpy(host, optarg);
			break;
		case 's':
			optarg_len = strlen(optarg);
			spoolfetch_dir = (char *) malloc(optarg_len + 1);
			strcpy(spoolfetch_dir, optarg);
			break;
		case 'p':
			optarg_len = strlen(optarg);
			buf = strtok(optarg, ":");
			if (buf) {
				ip_bind_as_str = (char *) malloc(optarg_len + 1);
				strcpy(ip_bind_as_str, optarg);
				port = atoi(strtok(NULL, ":"));
			} else {
				port = atoi(optarg);
			}
			break;
	}

	/* get default hostname if not precised */
	if (! strlen(host)) {
		host = (char *) malloc(HOST_NAME_MAX + 1);
		gethostname(host, HOST_NAME_MAX);
	}

	if (! port) {
		/* use a 1-shot stdin/stdout */
		return handle_connection();
	}

	/* port is set, listen to this port and
           handle clients, one at a time */

	/* Get a socket for accepting connections. */
	if ((sock_listen = socket(AF_INET, SOCK_STREAM, 0)) < 0) {
		return(2);
	}

	/* Bind the socket to the server address. */
	memset(&server, 0, sizeof(&server));
	server.sin_family = AF_INET;
	server.sin_port = htons(port);

	if (! ip_bind_as_str) {
		server.sin_addr.s_addr = INADDR_ANY;
	} else {
		server.sin_addr.s_addr = inet_addr(ip_bind_as_str);
	}

	if (setsockopt(sock_listen, SOL_SOCKET, SO_REUSEADDR, &yes, sizeof(int)) == -1) { 
		perror("setsockopt");
	}

	if (bind(sock_listen, (struct sockaddr*) &server, sizeof(server)) < 0) {
		return(3);
	}

	/* Listen for connections. Specify the backlog as 1. */
	if (listen(sock_listen, 1) != 0) {
		return(4);
	}

	/* Accept a connection. */
	while ((sock_accept = accept(sock_listen, (struct sockaddr*) &client, &client_len)) != -1) { 
		/* connect the accept socket to stdio */
		if (stdin != stdout) {
			fclose(stdout);
		}
		fclose(stdin);
		dup2(sock_accept, 0);
		dup2(sock_accept, 1);

		/* close socket after dup() */
		close(sock_accept);

		stdin = stdout = fdopen(0, "rb+");

		if (handle_connection()) break;
	}

	return 5;
}

int handle_connection() {
	char line[LINE_MAX];

	printf("# munin node at %s\n", host);
	while (fgets(line, LINE_MAX, stdin) != NULL) {
		char* cmd;
		char* arg;

		cmd = strtok(line, " \t\n");
		if(cmd == NULL)
			arg = NULL;
		else
			arg = strtok(NULL, " \t\n");

		if (!cmd || strlen(cmd) == 0) {
			printf("# empty cmd\n");
		} else if (strcmp(cmd, "version") == 0) {
			printf("munin c node version: %s\n", VERSION);
		} else if (strcmp(cmd, "nodes") == 0) {
			printf("%s\n", host);
			printf(".\n");
		} else if (strcmp(cmd, "quit") == 0) {
			return(0);
		} else if (strcmp(cmd, "list") == 0) {
			DIR* dirp = opendir(plugin_dir);
			struct dirent* dp;
			while ((dp = readdir(dirp)) != NULL) {
				char cmdline[LINE_MAX];
				char* plugin_filename = dp->d_name;;

				if (plugin_filename[0] == '.') {
					/* No dotted plugin */
					continue;
				}

				snprintf(cmdline, LINE_MAX, "%s/%s", plugin_dir, plugin_filename);
				if (access(cmdline, X_OK) == 0) {
					if(extension_stripping) {
						/* Strip after the last . */
						char *last_dot_idx = strrchr(plugin_filename, '.');
						if (last_dot_idx != NULL) {
							*last_dot_idx = '\0';
						}
					}
					printf("%s ", plugin_filename);
				}
			}
			closedir(dirp);
			printf("%s", "\n");
		} else if (
				strcmp(cmd, "config") == 0 ||
				strcmp(cmd, "fetch") == 0
			) {
			char cmdline[LINE_MAX];
			pid_t pid;
			if(arg == NULL) {
				printf("# no plugin given\n");
				continue;
			}
			if(arg[0] == '.' || strchr(arg, '/')) {
				printf("# invalid plugin character\n");
				continue;
			}
			if (! extension_stripping || find_plugin_with_basename(cmdline, plugin_dir, arg) == 0) {
				/* extension_stripping failed, using the plain method */
				snprintf(cmdline, LINE_MAX, "%s/%s", plugin_dir, arg);
			}
			if (access(cmdline, X_OK) == -1) {
				printf("# unknown plugin: %s\n", arg);
				continue;
			}
			if(0 == (pid = vfork())) {
				execl(cmdline, arg, cmd, NULL);
				/* according to vfork(2) we must use _exit */
				_exit(1);
			} else if(pid < 0) {
				printf("# fork failed\n");
				continue;
			} else {
				waitpid(pid, NULL, 0);
			}
			printf(".\n");
		} else if (strcmp(cmd, "cap") == 0) {
			printf("cap ");
			if (strlen(spoolfetch_dir)) {
				printf("spool ");
			}
			printf("\n");
		} else if (strcmp(cmd, "spoolfetch") == 0) {
			printf("# not implem yet cmd: %s\n", cmd);
		} else {
			printf("# unknown cmd: %s\n", cmd);
		}
		/* Flushing everyting to avoid deadlocks */
		fflush(NULL);
	}

	return 0;
}<|MERGE_RESOLUTION|>--- conflicted
+++ resolved
@@ -71,13 +71,9 @@
 	extern int opterr;
 	int optarg_len;
 
-<<<<<<< HEAD
 	char* buf;
 
-	char format[] = "vd:h:s:p:";
-=======
 	char format[] = "evd:h:s:p:";
->>>>>>> fea601fe
 
 	struct sockaddr_in server;
 	struct sockaddr_in client;
